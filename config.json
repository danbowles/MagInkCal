{
  "displayTZ": "Asia/Hong_Kong",
  "thresholdHours": 24,
  "maxEventsPerDay": 3,
  "isDisplayToScreen": false,
  "isShutdownOnComplete": false,
  "batteryDisplayMode": 1,
  "weekStartDay": 6,
  "dayOfWeekText": ["M", "T", "W", "T", "F", "S", "S"],
  "screenWidth": 1304,
  "screenHeight": 984,
  "imageWidth": 984,
  "imageHeight": 1304,
  "rotateAngle": 270,
<<<<<<< HEAD
  "is24h": true,
=======
  "is24h": false,
>>>>>>> d09a913d
  "calendars": [
    "primary"
  ]
}<|MERGE_RESOLUTION|>--- conflicted
+++ resolved
@@ -12,11 +12,7 @@
   "imageWidth": 984,
   "imageHeight": 1304,
   "rotateAngle": 270,
-<<<<<<< HEAD
-  "is24h": true,
-=======
   "is24h": false,
->>>>>>> d09a913d
   "calendars": [
     "primary"
   ]
